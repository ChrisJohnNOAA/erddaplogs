--- conflicted
+++ resolved
@@ -454,16 +454,13 @@
             self.df = self.df.filter(~pl.col("url").str.contains(string))
         self.filter_name = "common strings"
 
-<<<<<<< HEAD
     def parse_datasets_xml(self, datasests_xml_path):
         tree = ET.parse(datasests_xml_path)
         root = tree.getroot()
         
-=======
     def parse_columns(self):
         self.df = _parse_columns(self.df)
 
->>>>>>> 50253956
     def aggregate_location(self):
         """Generates a dataframe that contains query counts by status code and location."""
         self.location = self.df.group_by(["countryCode", "regionName", "city"]).len()
