--- conflicted
+++ resolved
@@ -397,13 +397,8 @@
     def aggregate_location(self):
         """Generates a dataframe that contains query counts by status code and location."""
         self.location = self.df.group_by(
-<<<<<<< HEAD
-            ["status-code", "countryCode", "regionName", "city"]
+            ["countryCode", "regionName", "city"]
         ).len()
-=======
-            ["countryCode", "regionName", "city"]
-        ).count()
->>>>>>> 19aef858
 
     def anonymize_user_agent(self):
         """Modifies the anonymized dataframe to have browser, device, and os names instead of full user agent."""
